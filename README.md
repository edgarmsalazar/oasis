--- conflicted
+++ resolved
@@ -93,41 +93,6 @@
 The same function is used for particles with the only exception that `props=None` and `name='part'`.
 
 ### Step 2: Calibration
-<<<<<<< HEAD
-Before running <span style="font-variant:small-caps;">Oasis</span> on the full volume, it needs to be calibrated. That is, it needs to find the cut line in $\ln\ v^2-r$ space that classifies particles into orbiting and infalling. Below are the parameters for the `calibrate` method and an example.
-
-- `n_seeds`: number of seeds to load (depends on mass resolution).
-- `r_max`: search radius in units of $h^{-1}{\rm Mpc}$. All particles within this radius will be collected for calibration.
-- `calib_p`: calibration parameter for $v_r>0$. Sets the target fraction of particles below the cut line. Defaults to $0.995$.
-- `calib_w`: calibration parameter for $v_r<0$. Sets the width of the band around the cut line. Defaults to $0.050$.
-- `calib_n_points`: number of gradient points to use when finding the slope of the cut line. Defaults to $20$.
-- `calib_grad_lims`: radial interval where the gradient points are taken from. Defaults to $(0.2, 0.5)$ in units of $r/R_{\rm 200b}$.
-- `n_threads`: number of multiprocessing threads to use. Speeds up loading seeds from each distinct minibox. Defaults to `None`.
-
-> Input data order matters: ID, $\vec{x}$, $\vec{v}$, $M_{\rm 200b}$, $R_{\rm 200b}$.
-
-```python
-from oasis.calibration import calibrate
-
-data = (hid, pos, vel, m200b, r200b)
-
-calibrate(
-    n_seeds=n_seeds,
-    seed_data=data,
-    r_max=r_max,
-    boxsize=boxsize,
-    minisize=minisize,
-    save_path=save_path,
-    part_mass=part_mass,
-    rhom=rhom,
-    n_points=calib_n_points,
-    perc=calib_p,
-    width=calib_w,
-    grad_lims=calib_grad_lims,
-    n_threads=n_threads,
-)
-```
-=======
 Before running <span style="font-variant:small-caps;">Oasis</span> on the full volume, it needs to be calibrated. That is, it needs to find the cut line in $\ln\ v^2-r$ space that classifies particles into orbiting and infalling. This is only done once per the simulation box so subsequent runs of <span style="font-variant:small-caps;">Oasis</span> use the same calibration.
 
 There are two options for calibrating the algorithm.
@@ -185,20 +150,15 @@
     ```
 
     This option uses multiple threads to search for the particles around the selected haloes. Depending on the number of haloes and mass resolution of the simulation it may take from a couple of seconds to a couple minutes ($<10$ min) per box.
->>>>>>> 3ce137da
 
 As a recommendation, always check that the calibration was done properly and makes sense before running the mass assignment. Here is the output of the previous function call.
 
 <img src="res/calibration.png" alt="calibration" class="center" height="300"/>
 
 ### Step 3: Run orbiting mass assingment
-<<<<<<< HEAD
-Once calibrated, you can simply call `run_orbiting_mass_assignment` to generate a dynamical halo catalogue and the corresponding members catalogue. The additional parameters to set are:
-=======
 Once calibrated, you can simply call `run_orbiting_mass_assignment` to generate a dynamical halo catalogue and the corresponding members catalogue. This is the main algorithm and can be run many times with different `min_num_part` values, which are saved into different directories.
 
 The additional parameters to set are:
->>>>>>> 3ce137da
 
 - `n_orb_min`: only dynamical haloes with at least this number of orbiting particles will be considered.
 - `fast_mass`: when `True`,  <span style="font-variant:small-caps;">Oasis</span> will perform a simple percolation. It speeds things up but results are only comparable to the full percolation at the mass function level, i.e. members will differ from _true_ percolation and should only be set to `True` when there are hardware limitations. Defaults to `False`.
